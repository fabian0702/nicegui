cff-version: 1.2.0
message: If you use this software, please cite it as below.
authors:
<<<<<<< HEAD
  - family-names: Schindler
    given-names: Falko
    orcid: https://orcid.org/0009-0003-5359-835X
  - family-names: Trappe
    given-names: Rodja
    orcid: https://orcid.org/0009-0009-4735-6227
title: "NiceGUI: Web-based user interfaces with Python. The nice way."
version: v1.2.20
date-released: "2023-06-12"
=======
- family-names: Schindler
  given-names: Falko
  orcid: https://orcid.org/0009-0003-5359-835X
- family-names: Trappe
  given-names: Rodja
  orcid: https://orcid.org/0009-0009-4735-6227
title: 'NiceGUI: Web-based user interfaces with Python. The nice way.'
version: v1.2.24
date-released: '2023-06-30'
>>>>>>> f6543a56
url: https://github.com/zauberzeug/nicegui
doi: 10.5281/zenodo.8098592<|MERGE_RESOLUTION|>--- conflicted
+++ resolved
@@ -1,17 +1,6 @@
 cff-version: 1.2.0
 message: If you use this software, please cite it as below.
 authors:
-<<<<<<< HEAD
-  - family-names: Schindler
-    given-names: Falko
-    orcid: https://orcid.org/0009-0003-5359-835X
-  - family-names: Trappe
-    given-names: Rodja
-    orcid: https://orcid.org/0009-0009-4735-6227
-title: "NiceGUI: Web-based user interfaces with Python. The nice way."
-version: v1.2.20
-date-released: "2023-06-12"
-=======
 - family-names: Schindler
   given-names: Falko
   orcid: https://orcid.org/0009-0003-5359-835X
@@ -21,6 +10,5 @@
 title: 'NiceGUI: Web-based user interfaces with Python. The nice way.'
 version: v1.2.24
 date-released: '2023-06-30'
->>>>>>> f6543a56
 url: https://github.com/zauberzeug/nicegui
 doi: 10.5281/zenodo.8098592