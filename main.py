#!/usr/bin/env python3
import asyncio
import inspect
import re
from contextlib import contextmanager
from typing import Callable, Union

import docutils.core

from nicegui import ui
from nicegui.elements.html import Html
from nicegui.elements.markdown import Markdown
from nicegui.globals import page_stack

# add docutils css to webpage
page_stack[0].head_html += docutils.core.publish_parts('', writer_name='html')['stylesheet']

# avoid display:block for PyPI/Docker/GitHub badges
page_stack[0].head_html += '<style>p a img {display: inline}</style>'


@contextmanager
def example(content: Union[Callable, type, str]):
    callFrame = inspect.currentframe().f_back.f_back
    begin = callFrame.f_lineno

    def add_html_anchor(element: Html):
        html = element.content
        match = re.search(r'<h3.*?>(.*?)</h3>', html)
        if not match:
            return

        headline_id = re.sub('[^(a-z)(A-Z)(0-9)-]', '_', match.groups()[0].strip()).lower()
        if not headline_id:
            return

        icon = '<span class="material-icons">link</span>'
        anchor = f'<a href="#{headline_id}" class="text-gray-300 hover:text-black">{icon}</a>'
        html = html.replace('<h3', f'<h3 id="{headline_id}"', 1)
        html = html.replace('</h3>', f' {anchor}</h3>', 1)
        element.view.inner_html = html

    with ui.row().classes('flex w-full'):
        if isinstance(content, str):
            add_html_anchor(ui.markdown(content).classes('mr-8 w-4/12'))
        else:
            doc = content.__doc__ or content.__init__.__doc__
            html = docutils.core.publish_parts(doc, writer_name='html')['html_body']
            html = html.replace('<p>', '<h3>', 1)
            html = html.replace('</p>', '</h3>', 1)
            html = Markdown.apply_tailwind(html)
            add_html_anchor(ui.html(html).classes('mr-8 w-4/12'))

        try:
            with ui.card().classes('mt-12 w-2/12'):
                with ui.column().classes('flex w-full'):
                    yield
        finally:
            code = inspect.getsource(callFrame)
            end = begin + 1
            lines = code.splitlines()
            while True:
                end += 1
                if end >= len(lines):
                    break
                if inspect.indentsize(lines[end]) < inspect.indentsize(lines[begin]) and lines[end]:
                    break
            code = lines[begin:end]
            code = [l[4:] for l in code]
            code.insert(0, '```python')
            code.insert(1, 'from nicegui import ui')
            if code[2].split()[0] not in ['from', 'import']:
                code.insert(2, '')
            code.append('ui.run()')
            code.append('```')
            code = '\n'.join(code)
            ui.markdown(code).classes('mt-12 w-5/12 overflow-auto')


ui.html(
    '<link rel="stylesheet" href="https://cdnjs.cloudflare.com/ajax/libs/github-fork-ribbon-css/0.2.3/gh-fork-ribbon.min.css" />'
    '<style>.github-fork-ribbon:before { background-color: #999; }</style>'
    '<a class="github-fork-ribbon" href="https://github.com/zauberzeug/nicegui" data-ribbon="Fork me on GitHub" title="Fork me on GitHub">Fork me on GitHub</a>'
)

with ui.row().classes('flex w-full'):
    with open('README.md', 'r') as file:
        content = file.read()
        content = re.sub(r'(?m)^\<img.*\n?', '', content)
        content = '<style>img { display: inline; vertical-align: baseline }</style>' + content
        ui.markdown(content).classes('w-6/12')

    with ui.card().classes('mx-auto mt-24'):
        with ui.row():
            with ui.column():
                ui.button('Click me!', on_click=lambda: output.set_text('Click'))
                ui.checkbox('Check me!', on_change=lambda e: output.set_text('Checked' if e.value else 'Unchecked'))
                ui.switch('Switch me!', on_change=lambda e: output.set_text('Switched' if e.value else 'Unswitched'))
                ui.input('Text', value='abc', on_change=lambda e: output.set_text(e.value))
                ui.number('Number', value=3.1415927, format='%.2f', on_change=lambda e: output.set_text(e.value))

            with ui.column():
                ui.slider(min=0, max=100, value=50, step=0.1, on_change=lambda e: output.set_text(e.value))
                ui.radio(['A', 'B', 'C'], value='A', on_change=lambda e: output.set_text(e.value)).props('inline')
                ui.toggle(['1', '2', '3'], value='1', on_change=lambda e: output.set_text(e.value)).classes('mx-auto')
                ui.select({1: 'One', 2: 'Two', 3: 'Three'}, value=1,
                          on_change=lambda e: output.set_text(e.value)).classes('mx-auto')

            with ui.column().classes('w-24'):
                ui.label('Output:')
                output = ui.label('').classes('text-bold')

<<<<<<< HEAD
ui.markdown('## API Documentation and Examples')

=======
>>>>>>> 011721af
with example(ui.label):
    ui.label('some label')

with example(ui.image):
    ui.image('http://placeimg.com/640/360/tech')
    base64 = 'data:image/jpeg;base64,/9j/4AAQSkZJRgABAQAASABIAAD/4QCMRXhpZgAATU0AKgAAAAgABQESAAMAAAABAAEAAAEaAAUAAAABAAAASgEbAAUAAAABAAAAUgEoAAMAAAABAAIAAIdpAAQAAAABAAAAWgAAAAAAAABIAAAAAQAAAEgAAAABAAOgAQADAAAAAQABAACgAgAEAAAAAQAAACKgAwAEAAAAAQAAACMAAAAA/8IAEQgAIwAiAwEiAAIRAQMRAf/EAB8AAAEFAQEBAQEBAAAAAAAAAAMCBAEFAAYHCAkKC//EAMMQAAEDAwIEAwQGBAcGBAgGcwECAAMRBBIhBTETIhAGQVEyFGFxIweBIJFCFaFSM7EkYjAWwXLRQ5I0ggjhU0AlYxc18JNzolBEsoPxJlQ2ZJR0wmDShKMYcOInRTdls1V1pJXDhfLTRnaA40dWZrQJChkaKCkqODk6SElKV1hZWmdoaWp3eHl6hoeIiYqQlpeYmZqgpaanqKmqsLW2t7i5usDExcbHyMnK0NTV1tfY2drg5OXm5+jp6vP09fb3+Pn6/8QAHwEAAwEBAQEBAQEBAQAAAAAAAQIAAwQFBgcICQoL/8QAwxEAAgIBAwMDAgMFAgUCBASHAQACEQMQEiEEIDFBEwUwIjJRFEAGMyNhQhVxUjSBUCSRoUOxFgdiNVPw0SVgwUThcvEXgmM2cCZFVJInotIICQoYGRooKSo3ODk6RkdISUpVVldYWVpkZWZnaGlqc3R1dnd4eXqAg4SFhoeIiYqQk5SVlpeYmZqgo6SlpqeoqaqwsrO0tba3uLm6wMLDxMXGx8jJytDT1NXW19jZ2uDi4+Tl5ufo6ery8/T19vf4+fr/2wBDAAwMDAwMDBUMDBUeFRUVHikeHh4eKTQpKSkpKTQ+NDQ0NDQ0Pj4+Pj4+Pj5LS0tLS0tXV1dXV2JiYmJiYmJiYmL/2wBDAQ8QEBkXGSsXFytnRjlGZ2dnZ2dnZ2dnZ2dnZ2dnZ2dnZ2dnZ2dnZ2dnZ2dnZ2dnZ2dnZ2dnZ2dnZ2dnZ2dnZ2f/2gAMAwEAAhEDEQAAAeqBgCIareozvbaK3avBqa52teT6He3z0TqCUZa22r//2gAIAQEAAQUCaVVKTjGnLFqSqqlGuciX+87YgM8ScWhAx5KWUJUdJClKadMye6O//9oACAEDEQE/AUxI86A0ynfb/9oACAECEQE/ASaYZBLxpKNinFh2dv8A/9oACAEBAAY/AmUniHVXxfVx7ZIP9x0GlOJdfa+BeVentkSWR66jsI1HUfF+f4l1UykiqR/CypAorg6n/hvuH5nv/8QAMxABAAMAAgICAgIDAQEAAAILAREAITFBUWFxgZGhscHw0RDh8SAwQFBgcICQoLDA0OD/2gAIAQEAAT8hrchP08Nlp8V+7MHK/wCcEXw8q94vkT4K5DD0fpsJBFkwYvy/8cJBuuX7l82UhL9HmlzVKCOfi+3/ADe6Z2jgePxcMYN/xxYQtAu8UCj/ALXDvn/sBxRB/g3/AL//2gAMAwEAAhEDEQAAEE5gPHEUEAP/xAAzEQEBAQADAAECBQUBAQABAQkBABEhMRBBUWEgcfCRgaGx0cHh8TBAUGBwgJCgsMDQ4P/aAAgBAxEBPxAN4PZaNJuOW/g//9oACAECEQE/EAGt2fwmfzBp3X8P/9oACAEBAAE/ELGubg74j5M+RuAgxMrE4g5c4qAjQh1Oh9GL3/xggJDuHs5H2fY1rQIGDISTZ3KuGYzkk8dSkh4Ah8TJ8c0SsIco+yPRD76/486QSwOdnIpjvmvjAQ8pEx4ixlVcDldAdtawTzP5CSqs1wAPeJDMz0nwvHVlRSYTI1ic6b58RUC4kuSTXmFOJuxknJgsgDQMkjQgj/gCBHee6QjzflUA4/5//9k='
    ui.image(base64).style('width:30px')

with example(ui.svg):
    svg_content = '''
        <svg viewBox="0 0 200 200" width="100" height="100" xmlns="http://www.w3.org/2000/svg">
        <circle cx="100" cy="100" r="78" fill="yellow" stroke="black" stroke-width="3" />
        <circle cx="61" cy="82" r="12" />
        <circle cx="127" cy="82" r="12" />
        <path d="m136.81 116.53c.69 36.17-74.11 42-81.52-.73" style="fill:none; stroke: black; stroke-width: 5;" />
        </svg>'''
    ui.svg(svg_content)

overlay = '''### Captions and Overlays

By nesting elements inside a `ui.image` you can create augmentations.

Use [Quasar classes](https://quasar.dev/vue-components/img) for positioning and styling captions.
To overlay an svg, make the `viewBox` exactly the size of the image and provide `100%` width/height to match the actual rendered size.
'''
with example(overlay):
    with ui.image('http://placeimg.com/640/360/nature'):
        ui.label('nice').classes('absolute-bottom text-subtitle2 text-center')

    with ui.image('https://cdn.pixabay.com/photo/2020/07/13/12/56/mute-swan-5400675__340.jpg'):
        svg_content = '''
            <svg viewBox="0 0 510 340" width="100%" height="100%" xmlns="http://www.w3.org/2000/svg">
            <circle cx="200" cy="200" r="100" fill="none" stroke="red" stroke-width="10" />
            </svg>'''
        ui.svg(svg_content).style('background:transparent')

with example(ui.interactive_image):
    from nicegui.events import MouseEventArguments

    def mouse_handler(e: MouseEventArguments):
        color = 'green' if e.type == 'mousedown' else 'orange'
        ii.svg_content += f'<circle cx="{e.image_x}" cy="{e.image_y}" r="10" fill="{color}"/>'
        ui.notify(f'{e.type} at ({e.image_x:.1f}, {e.image_y:.1f})')

    ii = ui.interactive_image('http://placeimg.com/640/360/arch',
                              on_mouse=mouse_handler,
                              events=['mousedown', 'mouseup'], cross=True)

with example(ui.markdown):
    ui.markdown('### Headline\nWith hyperlink to [GitHub](https://github.com/zauberzeug/nicegui).')

with example(ui.html):
    ui.html('<p>demo paragraph in <strong>html</strong></p>')

with example(ui.button):
    def button_increment():
        global button_count
        button_count += 1
        button_result.set_text(f'pressed: {button_count}')

    button_count = 0
    ui.button('Button', on_click=button_increment)
    button_result = ui.label('pressed: 0')

async_button = '''### Button with asynchronous action
The button element does also support asynchronous action.

Note: You can also pass a `functools.partial` into the `on_click` property to wrap async functions with parameters.
'''
with example(async_button):
    async def async_task():
        ui.notify('Asynchronous task started')
        await asyncio.sleep(5)
        ui.notify('Asynchronous task finished')

    ui.button('start async task', on_click=async_task)

with example(ui.checkbox):
    ui.checkbox('check me', on_change=lambda e: checkbox_state.set_text(e.value))
    with ui.row():
        ui.label('the checkbox is:')
        checkbox_state = ui.label('False')

with example(ui.switch):
    ui.switch('switch me', on_change=lambda e: switch_state.set_text('ON' if e.value else'OFF'))
    with ui.row():
        ui.label('the switch is:')
        switch_state = ui.label('OFF')

with example(ui.slider):
    slider = ui.slider(min=0, max=100, value=50).props('label')
    ui.label().bind_text_from(slider, 'value')

with example(ui.input):
    ui.input(
        label='Text',
        placeholder='press ENTER to apply',
        on_change=lambda e: result.set_text('you typed: ' + e.value),
    ).classes('w-full')
    result = ui.label('')

with example(ui.number):
    number_input = ui.number(label='Number', value=3.1415927, format='%.2f')
    with ui.row():
        ui.label('underlying value: ')
        ui.label().bind_text_from(number_input, 'value')

with example(ui.radio):
    radio = ui.radio([1, 2, 3], value=1).props('inline')
    ui.radio({1: 'A', 2: 'B', 3: 'C'}, value=1).props('inline').bind_value(radio, 'value')

with example(ui.toggle):
    toggle = ui.toggle([1, 2, 3], value=1)
    ui.toggle({1: 'A', 2: 'B', 3: 'C'}, value=1).bind_value(toggle, 'value')

with example(ui.select):
    with ui.row():
        select = ui.select([1, 2, 3], value=1).props('inline')
        ui.select({1: 'One', 2: 'Two', 3: 'Three'}, value=1).props('inline').bind_value(select, 'value')

with example(ui.upload):
    ui.upload(on_upload=lambda files: content.set_text(files))
    content = ui.label()

with example(ui.plot):
    import numpy as np
    from matplotlib import pyplot as plt

    with ui.plot(figsize=(2.5, 1.8)):
        x = np.linspace(0.0, 5.0)
        y = np.cos(2 * np.pi * x) * np.exp(-x)
        plt.plot(x, y, '-')
        plt.xlabel('time (s)')
        plt.ylabel('Damped oscillation')

with example(ui.line_plot):
    lines = ui.line_plot(n=2, limit=20, figsize=(2.5, 1.8)).with_legend(['sin', 'cos'], loc='upper center', ncol=2)
    line_updates = ui.timer(0.1, lambda: lines.push([datetime.now()], [
        [np.sin(datetime.now().timestamp()) + 0.02 * np.random.randn()],
        [np.cos(datetime.now().timestamp()) + 0.02 * np.random.randn()],
    ]), active=False)
    ui.checkbox('active').bind_value(line_updates, 'active')

with example(ui.log):
    from datetime import datetime

    log = ui.log(max_lines=10).classes('h-16')
    ui.button('Log time', on_click=lambda: log.push(datetime.now().strftime("%X.%f")[:-5]))

with example(ui.scene):
    with ui.scene(width=200, height=200) as scene:
        scene.sphere().material('#4488ff')
        scene.cylinder(1, 0.5, 2, 20).material('#ff8800', opacity=0.5).move(-2, 1)
        scene.extrusion([[0, 0], [0, 1], [1, 0.5]], 0.1).material('#ff8888').move(-2, -2)

        with scene.group().move(z=2):
            box1 = scene.box().move(x=2)
            scene.box().move(y=2).rotate(0.25, 0.5, 0.75)
            scene.box(wireframe=True).material('#888888').move(x=2, y=2)

        scene.line([-4, 0, 0], [-4, 2, 0]).material('#ff0000')
        scene.curve([-4, -2, 0], [-4, -1, 0], [-3, -1, 0], [-3, 0, 0]).material('#008800')

        logo = "https://avatars.githubusercontent.com/u/2843826"
        scene.texture(logo, [[[0, 3, 0], [3, 3, 0]], [[0, 0, 0], [3, 0, 0]]]).move(1, -2)

        teapot = 'https://upload.wikimedia.org/wikipedia/commons/9/93/Utah_teapot_(solid).stl'
        scene.stl(teapot).scale(0.2).move(-3, 4)

with example(ui.chart):
    from numpy.random import random

    def update():
        chart.options.series[0].data[:] = random(2)

    chart = ui.chart({
        'title': False,
        'chart': {'type': 'bar'},
        'xAxis': {'categories': ['A', 'B']},
        'series': [
            {'name': 'Alpha', 'data': [0.1, 0.2]},
            {'name': 'Beta', 'data': [0.3, 0.4]},
        ],
    }).classes('max-w-full h-64')
    ui.button('Update', on_click=update)

with example(ui.joystick):
    ui.joystick(
        color='blue',
        size=50,
        on_move=lambda msg: coordinates.set_text(f'{msg.data.vector.x:.3f}, {msg.data.vector.y:.3f}'),
        on_end=lambda _: coordinates.set_text('0, 0'))
    coordinates = ui.label('0, 0')

with example(ui.dialog):
    with ui.dialog() as dialog, ui.card():
        ui.label('Hello world!')
        ui.button('Close', on_click=dialog.close)

    ui.button('Open a dialog', on_click=dialog.open)

async_dialog = '''### Awaitable dialog
Dialogs can be awaited.
Use the `submit` method to close the dialog and return a result.
Canceling the dialog by clicking in the background or pressing the escape key yields `None`.
'''
with example(async_dialog):
    with ui.dialog() as dialog, ui.card():
        ui.label('Are you sure?')
        with ui.row():
            ui.button('Yes', on_click=lambda: dialog.submit('Yes'))
            ui.button('No', on_click=lambda: dialog.submit('No'))

    async def show():
        result = await dialog
        await ui.notify(f'You chose {result}')

    ui.button('Await a dialog', on_click=show)

tooltip = '''### Tooltips
Simply call the `tooltip(text:str)` method on UI elements to provide a tooltip.
'''
with example(tooltip):
    with ui.row():
        ui.button().props('icon=thumb_up').tooltip('I like this')
        ui.label('tooltips').classes('q-mt-sm').tooltip('tooltips are shown on mouse over')

with example(ui.menu):
    choice = ui.label('Try the menu.')
    with ui.menu() as menu:
        ui.menu_item('Menu item 1', lambda: choice.set_text('Selected item 1.'))
        ui.menu_item('Menu item 2', lambda: choice.set_text('Selected item 2.'))
        ui.menu_item('Menu item 3 (keep open)', lambda: choice.set_text('Selected item 3.'), auto_close=False)
        ui.menu_separator()
        ui.menu_item('Close', on_click=menu.close)

    ui.button('Open menu', on_click=menu.open).props('color=secondary')

with example(ui.expansion):
    with ui.expansion('Expand!', icon='work').classes('w-full'):
        ui.label('inside the expansion')

with example(ui.notify):
    ui.button('Show notification', on_click=lambda: ui.notify('Some message', close_button='OK'))

design = '''### Styling

NiceGUI uses the [Quasar Framework](https://quasar.dev/) version 1.0 and hence has its full design power.
Each NiceGUI element provides a `props` method whose content is passed [to the Quasar component](https://justpy.io/quasar_tutorial/introduction/#props-of-quasar-components):
Have a look at [the Quasar documentation](https://quasar.dev/vue-components/button#design) for all styling props.
You can also apply [Tailwind](https://tailwindcss.com/) utility classes with the `classes` method.

If you really need to apply CSS, you can use the `styles` method. Here the delimiter is `;` instead of a blank space.

All three functions also provide `remove` and `replace` parameters in case the predefined look is not wanted in a particular styling.
'''
with example(design):
    ui.radio(['x', 'y', 'z'], value='x').props('inline color=green')
    ui.button().props('icon=touch_app outline round').classes('shadow-lg ml-14')

with example(ui.colors):
    ui.button('Gray', on_click=lambda: ui.colors(primary='#555'))
    ui.button('Default', on_click=lambda: ui.colors())
    ui.colors()

with example(ui.card):
    with ui.card().tight():
        ui.image('http://placeimg.com/640/360/nature')
        with ui.card_section():
            ui.label('Lorem ipsum dolor sit amet, consectetur adipiscing elit, ...')

with example(ui.column):
    with ui.column():
        ui.label('label 1')
        ui.label('label 2')
        ui.label('label 3')

with example(ui.row):
    with ui.row():
        ui.label('label 1')
        ui.label('label 2')
        ui.label('label 3')

clear = '''### Clear Containers

To remove all elements from a row, column or card container, use the `clear()` method.
'''
with example(clear):
    container = ui.row()

    def add_face():
        with container:
            ui.icon('face')
    add_face()

    ui.button('Add', on_click=add_face)
    ui.button('Clear', on_click=container.clear)

binding = '''### Bindings

NiceGUI is able to directly bind UI elements to models.
Binding is possible for UI element properties like text, value or visibility and for model properties that are (nested) class attributes.

Each element provides methods like `bind_value` and `bind_visibility` to create a two-way binding with the corresponding property.
To define a one-way binding use the `_from` and `_to` variants of these methods.
Just pass a property of the model as parameter to these methods to create the binding.
'''
with example(binding):
    class Demo:
        def __init__(self):
            self.number = 1

    demo = Demo()
    v = ui.checkbox('visible', value=True)
    with ui.column().bind_visibility_from(v, 'value'):
        ui.slider(min=1, max=3).bind_value(demo, 'number')
        ui.toggle({1: 'a', 2: 'b', 3: 'c'}).bind_value(demo, 'number')
        ui.number().bind_value(demo, 'number')

with example(ui.timer):
    from datetime import datetime

    with ui.row().classes('items-center'):
        clock = ui.label()
        t = ui.timer(interval=0.1, callback=lambda: clock.set_text(datetime.now().strftime("%X.%f")[:-5]))
        ui.checkbox('active').bind_value(t, 'active')

    with ui.row():
        def lazy_update():
            new_text = datetime.now().strftime('%X.%f')[:-5]
            if lazy_clock.text[:8] == new_text[:8]:
                return False
            lazy_clock.text = new_text
        lazy_clock = ui.label()
        ui.timer(interval=0.1, callback=lazy_update)

lifecycle = '''### Lifecycle

You can run a function or coroutine on startup as a parallel task by passing it to `ui.on_startup`.
If NiceGUI is shut down or restarted, the tasks will be automatically canceled (for example when you make a code change).
You can also execute cleanup code with `ui.on_shutdown`.
'''
with example(lifecycle):
    with ui.row() as row:
        ui.label('count:')
        count_label = ui.label('0')
        count = 0

    async def counter():
        global count
        while True:
            count_label.text = str(count)
            count += 1
            await row.view.update()
            await asyncio.sleep(1)

    ui.on_startup(counter())

with example(ui.page):
    with ui.page('/other_page'):
        ui.label('Welcome to the other side')
        ui.link('Back to main page', '/')

    with ui.page('/dark_page', dark=True):
        ui.label('Welcome to the dark side')
        ui.link('Back to main page', '/')

    ui.link('Visit other page', '/other_page')
    ui.link('Visit dark page', '/dark_page')

with example(ui.open):
    with ui.page('/yet_another_page') as other:
        ui.label('Welcome to yet another page')
        ui.button('RETURN', on_click=lambda e: ui.open('/', e.socket))

    ui.button('REDIRECT', on_click=lambda e: ui.open('/yet_another_page', e.socket))

sessions = """### Sessions

`ui.page` provides an optional `on_connect` argument to register a callback.
It is invoked for each new connection to the page.

The optional `request` argument provides insights about the clients URL parameters etc. (see [the JustPy docs](https://justpy.io/tutorial/request_object/) for more details).
It also enables you to identify sessions over [longer time spans by configuring cookies](https://justpy.io/tutorial/sessions/).
"""
with example(sessions):
    from collections import Counter
    from datetime import datetime

    from starlette.requests import Request

    id_counter = Counter()
    creation = datetime.now().strftime('%H:%M, %d %B %Y')

    def handle_connection(request: Request):
        id_counter[request.session_id] += 1
        visits.set_text(f'{len(id_counter)} unique views ({sum(id_counter.values())} overall) since {creation}')

    with ui.page('/session_demo', on_connect=handle_connection) as page:
        visits = ui.label()

    ui.link('Visit session demo', page)

add_route = """### Route

Add a new route by calling `ui.add_route` with a starlette route including a path and a function to be called.
Routed paths must start with a `'/'`.
"""
with example(add_route):
    import starlette

    ui.add_route(starlette.routing.Route(
        '/new/route', lambda _: starlette.responses.PlainTextResponse('Response')
    ))

    ui.link('Try the new route!', '/new/route')

get_decorator = """### Get decorator

Syntactic sugar to add routes.
Decorating a function with the `@ui.get` makes it available at the specified endpoint, e.g. `'/another/route/<id>'`.

Path parameters can be passed to the request handler like with [FastAPI](https://fastapi.tiangolo.com/tutorial/path-params/).
If type-annotated, they are automatically converted to `bool`, `int`, `float` and `complex` values.
An optional `request` argument gives access to the complete request object.
"""
with example(get_decorator):
    from starlette import requests, responses

    @ui.get('/another/route/{id}')
    def produce_plain_response(id: str, request: requests.Request):
        return responses.PlainTextResponse(f'{request.client.host} asked for id={id}')

    ui.link('Try yet another route!', '/another/route/42')

with example(ui.keyboard):
    from nicegui.events import KeyEventArguments

    def handle_key(e: KeyEventArguments):
        if e.key == 'f' and not e.action.repeat:
            if e.action.keyup:
                ui.notify('f was just released')
            elif e.action.keydown:
                ui.notify('f was just pressed')
        if e.modifiers.shift and e.action.keydown:
            if e.key.arrow_left:
                ui.notify('going left')
            elif e.key.arrow_right:
                ui.notify('going right')
            elif e.key.arrow_up:
                ui.notify('going up')
            elif e.key.arrow_down:
                ui.notify('going down')

    keyboard = ui.keyboard(on_key=handle_key)
    ui.label('Key events can be caught globally by using the keyboard element.')
    ui.checkbox('Track key events').bind_value_to(keyboard, 'active')

ui.run()<|MERGE_RESOLUTION|>--- conflicted
+++ resolved
@@ -110,11 +110,8 @@
                 ui.label('Output:')
                 output = ui.label('').classes('text-bold')
 
-<<<<<<< HEAD
 ui.markdown('## API Documentation and Examples')
 
-=======
->>>>>>> 011721af
 with example(ui.label):
     ui.label('some label')
 
