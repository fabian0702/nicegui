--- conflicted
+++ resolved
@@ -10,12 +10,8 @@
 from fastapi.staticfiles import StaticFiles
 from fastapi_socketio import SocketManager
 
-<<<<<<< HEAD
-from . import binding, globals
+from . import background_tasks, binding, globals
 from .app import App
-=======
-from . import background_tasks, binding, globals
->>>>>>> fef5182b
 from .client import Client
 from .dependencies import js_components, js_dependencies
 from .element import Element
