import asyncio
import functools
import inspect
import socket
import sys
import threading
import time
import webbrowser
from contextlib import nullcontext
from pathlib import Path
from typing import TYPE_CHECKING, Any, Awaitable, Callable, Optional, Tuple, Union

<<<<<<< HEAD
import magic
from fastapi import Request
from fastapi.responses import StreamingResponse

=======
from starlette.middleware import Middleware
from starlette.middleware.sessions import SessionMiddleware

from nicegui.storage import RequestTrackingMiddleware
>>>>>>> d453953e
from . import background_tasks, globals

if TYPE_CHECKING:
    from .client import Client

KWONLY_SLOTS = {'kw_only': True, 'slots': True} if sys.version_info >= (3, 10) else {}


def is_coroutine(object: Any) -> bool:
    while isinstance(object, functools.partial):
        object = object.func
    return asyncio.iscoroutinefunction(object)


def safe_invoke(func: Union[Callable[..., Any], Awaitable], client: Optional['Client'] = None) -> None:
    try:
        if isinstance(func, Awaitable):
            async def func_with_client():
                with client or nullcontext():
                    await func
            background_tasks.create(func_with_client())
        else:
            with client or nullcontext():
                result = func(client) if len(inspect.signature(func).parameters) == 1 and client is not None else func()
            if isinstance(result, Awaitable):
                async def result_with_client():
                    with client or nullcontext():
                        await result
                background_tasks.create(result_with_client())
    except Exception as e:
        globals.handle_exception(e)


def is_port_open(host: str, port: int) -> bool:
    """Check if the port is open by checking if a TCP connection can be established."""
    sock = socket.socket(socket.AF_INET, socket.SOCK_STREAM)
    try:
        sock.connect((host, port))
    except (ConnectionRefusedError, TimeoutError):
        return False
    except Exception:
        return False
    else:
        return True
    finally:
        sock.close()


def schedule_browser(host: str, port: int) -> Tuple[threading.Thread, threading.Event]:
    """Wait non-blockingly for the port to be open, then start a webbrowser.

    This function launches a thread in order to be non-blocking.
    This thread then uses `is_port_open` to check when the port opens.
    When connectivity is confirmed, the webbrowser is launched using `webbrowser.open`.

    The thread is created as a daemon thread, in order to not interfere with Ctrl+C.

    If you need to stop this thread, you can do this by setting the Event, that gets returned.
    The thread will stop with the next loop without opening the browser.

    :return: A tuple consisting of the actual thread object and an event for stopping the thread.
    """
    cancel = threading.Event()

    def in_thread(host: str, port: int) -> None:
        while not is_port_open(host, port):
            if cancel.is_set():
                return
            time.sleep(0.1)
        webbrowser.open(f'http://{host}:{port}/')

    host = host if host != '0.0.0.0' else '127.0.0.1'
    thread = threading.Thread(target=in_thread, args=(host, port), daemon=True)
    thread.start()
    return thread, cancel


<<<<<<< HEAD
def get_streaming_response(file: Path, request: Request) -> StreamingResponse:
    file_size = file.stat().st_size
    start, end = 0, file_size - 1
    range_header = request.headers.get('Range', None)
    if range_header:
        byte1, byte2 = range_header.split('=')[1].split('-')
        start = int(byte1)
        if byte2:
            end = int(byte2)
    content_length = (end - start) + 1
    headers = {
        'Content-Range': f'bytes {start}-{end}/{file_size}',
        'Content-Length': str(content_length),
        'Accept-Ranges': 'bytes',
    }

    def content_reader(file, start, end, chunk_size=8192):
        with open(file, 'rb') as data:
            data.seek(start)
            remaining_bytes = end - start + 1
            while remaining_bytes > 0:
                chunk = data.read(min(chunk_size, remaining_bytes))
                if not chunk:
                    break
                yield chunk
                remaining_bytes -= len(chunk)

    return StreamingResponse(
        content_reader(file, start, end),
        media_type=magic.from_file(str(file), mime=True),
        headers=headers,
        status_code=206,
    )
=======
def set_storage_secret(storage_secret: Optional[str] = None) -> None:
    """Set storage_secret for ui.run() and run_with."""
    if any(m.cls == SessionMiddleware for m in globals.app.user_middleware):
        # NOTE not using "add_middleware" because it would be the wrong order
        globals.app.user_middleware.append(Middleware(RequestTrackingMiddleware))
    elif storage_secret is not None:
        globals.app.add_middleware(RequestTrackingMiddleware)
        globals.app.add_middleware(SessionMiddleware, secret_key=storage_secret)
>>>>>>> d453953e
<|MERGE_RESOLUTION|>--- conflicted
+++ resolved
@@ -10,17 +10,14 @@
 from pathlib import Path
 from typing import TYPE_CHECKING, Any, Awaitable, Callable, Optional, Tuple, Union
 
-<<<<<<< HEAD
 import magic
 from fastapi import Request
 from fastapi.responses import StreamingResponse
-
-=======
 from starlette.middleware import Middleware
 from starlette.middleware.sessions import SessionMiddleware
 
 from nicegui.storage import RequestTrackingMiddleware
->>>>>>> d453953e
+
 from . import background_tasks, globals
 
 if TYPE_CHECKING:
@@ -98,7 +95,16 @@
     return thread, cancel
 
 
-<<<<<<< HEAD
+def set_storage_secret(storage_secret: Optional[str] = None) -> None:
+    """Set storage_secret for ui.run() and run_with."""
+    if any(m.cls == SessionMiddleware for m in globals.app.user_middleware):
+        # NOTE not using "add_middleware" because it would be the wrong order
+        globals.app.user_middleware.append(Middleware(RequestTrackingMiddleware))
+    elif storage_secret is not None:
+        globals.app.add_middleware(RequestTrackingMiddleware)
+        globals.app.add_middleware(SessionMiddleware, secret_key=storage_secret)
+
+
 def get_streaming_response(file: Path, request: Request) -> StreamingResponse:
     file_size = file.stat().st_size
     start, end = 0, file_size - 1
@@ -131,14 +137,4 @@
         media_type=magic.from_file(str(file), mime=True),
         headers=headers,
         status_code=206,
-    )
-=======
-def set_storage_secret(storage_secret: Optional[str] = None) -> None:
-    """Set storage_secret for ui.run() and run_with."""
-    if any(m.cls == SessionMiddleware for m in globals.app.user_middleware):
-        # NOTE not using "add_middleware" because it would be the wrong order
-        globals.app.user_middleware.append(Middleware(RequestTrackingMiddleware))
-    elif storage_secret is not None:
-        globals.app.add_middleware(RequestTrackingMiddleware)
-        globals.app.add_middleware(SessionMiddleware, secret_key=storage_secret)
->>>>>>> d453953e
+    )