--- conflicted
+++ resolved
@@ -7,16 +7,12 @@
 if TYPE_CHECKING:
     from .element import Element
 
-<<<<<<< HEAD
-TargetId = str
-=======
 ClientId = str
->>>>>>> bde46be8
 ElementId = int
 MessageType = str
-Message = Tuple[TargetId, MessageType, Any]
+Message = Tuple[ClientId, MessageType, Any]
 
-update_queue: DefaultDict[TargetId, Dict[ElementId, 'Element']] = defaultdict(dict)
+update_queue: DefaultDict[ClientId, Dict[ElementId, 'Element']] = defaultdict(dict)
 message_queue: Deque[Message] = deque()
 
 
@@ -24,7 +20,7 @@
     update_queue[element.client.id][element.id] = element
 
 
-def enqueue_message(message_type: 'MessageType', data: Any, target_id: 'TargetId') -> None:
+def enqueue_message(message_type: 'MessageType', data: Any, target_id: 'ClientId') -> None:
     message_queue.append((target_id, message_type, data))
 
 
@@ -35,17 +31,12 @@
             continue
         coros = []
         try:
-<<<<<<< HEAD
-            for target_id, elements in update_queue.items():
+            for client_id, elements in update_queue.items():
                 elements = {element_id: element._to_dict() for element_id, element in elements.items()}
-                coros.append(globals.sio.emit('update', elements, room=target_id))
-                if is_target_on_air(target_id):
-                    coros.append(globals.air.emit('update', elements, room=target_id))
-=======
-            for client_id, elements in update_queue.items():
-                data = {element_id: element._to_dict() for element_id, element in elements.items()}
-                coros.append(globals.sio.emit('update', data, room=client_id))
->>>>>>> bde46be8
+                coros.append(globals.sio.emit('update', elements, room=client_id))
+                if is_target_on_air(client_id):
+                    coros.append(globals.air.emit('update', elements, room=client_id))
+
             update_queue.clear()
             for target_id, message_type, data in message_queue:
                 coros.append(globals.sio.emit(message_type, data, room=target_id))
