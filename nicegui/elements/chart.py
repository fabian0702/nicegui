--- conflicted
+++ resolved
@@ -108,20 +108,12 @@
         super().__init__('chart')
         self._props['type'] = type
         self._props['options'] = options
-<<<<<<< HEAD
         self._props['extras'] = extras
         self.use_component('chart')
         self.use_library('highcharts').use_library('highcharts-more').use_library('highcharts-3d')
         for extra in extras:
             self.use_library(extra)
-=======
-        self._props['extras'] = [
-            dependency.import_path
-            for dependency in js_dependencies.values()
-            if dependency.optional and dependency.path.stem in extras and 'chart' in dependency.dependents
-        ]
         self._props['key'] = self.id  # HACK: workaround for #600
->>>>>>> 1cf0936f
 
     @property
     def options(self) -> Dict:
