from pathlib import Path
from typing import Any, Callable, Union

from typing_extensions import Self, cast

from ... import core
from ...binding import BindableProperty, bind, bind_from, bind_to
from ...element import Element
from ...helpers import is_file


class SourceElement(Element):
    source = BindableProperty(
        on_change=lambda sender, source: cast(Self, sender)._handle_source_change(source))  # pylint: disable=protected-access

    def __init__(self, *, source: Union[str, Path], **kwargs: Any) -> None:
        super().__init__(**kwargs)
<<<<<<< HEAD
=======
        if is_file(source):
            source = core.app.add_static_file(local_file=source)
>>>>>>> 41d7c037
        self.source = source
        self.on_source_change(source)

    def bind_source_to(self,
                       target_object: Any,
                       target_name: str = 'source',
                       forward: Callable[..., Any] = lambda x: x,
                       ) -> Self:
        """Bind the source of this element to the target object's target_name property.

        The binding works one way only, from this element to the target.

        :param target_object: The object to bind to.
        :param target_name: The name of the property to bind to.
        :param forward: A function to apply to the value before applying it to the target.
        """
        bind_to(self, 'source', target_object, target_name, forward)
        return self

    def bind_source_from(self,
                         target_object: Any,
                         target_name: str = 'source',
                         backward: Callable[..., Any] = lambda x: x,
                         ) -> Self:
        """Bind the source of this element from the target object's target_name property.

        The binding works one way only, from the target to this element.

        :param target_object: The object to bind from.
        :param target_name: The name of the property to bind from.
        :param backward: A function to apply to the value before applying it to this element.
        """
        bind_from(self, 'source', target_object, target_name, backward)
        return self

    def bind_source(self,
                    target_object: Any,
                    target_name: str = 'source', *,
                    forward: Callable[..., Any] = lambda x: x,
                    backward: Callable[..., Any] = lambda x: x,
                    ) -> Self:
        """Bind the source of this element to the target object's target_name property.

        The binding works both ways, from this element to the target and from the target to this element.

        :param target_object: The object to bind to.
        :param target_name: The name of the property to bind to.
        :param forward: A function to apply to the value before applying it to the target.
        :param backward: A function to apply to the value before applying it to this element.
        """
        bind(self, 'source', target_object, target_name, forward=forward, backward=backward)
        return self

    def set_source(self, source: Union[str, Path]) -> None:
        """Set the source of this element.

        :param source: The new source.
        """
        self.source = source

    def _handle_source_change(self, source: Union[str, Path]) -> None:
        """Called when the source of this element changes.

        :param source: The new source.
        """
        if is_file(source):
            source = globals.app.add_static_file(local_file=source)
        self._props['src'] = source
        self.update()<|MERGE_RESOLUTION|>--- conflicted
+++ resolved
@@ -15,13 +15,8 @@
 
     def __init__(self, *, source: Union[str, Path], **kwargs: Any) -> None:
         super().__init__(**kwargs)
-<<<<<<< HEAD
-=======
-        if is_file(source):
-            source = core.app.add_static_file(local_file=source)
->>>>>>> 41d7c037
         self.source = source
-        self.on_source_change(source)
+        self._handle_source_change(source)
 
     def bind_source_to(self,
                        target_object: Any,
@@ -86,6 +81,6 @@
         :param source: The new source.
         """
         if is_file(source):
-            source = globals.app.add_static_file(local_file=source)
+            source = core.app.add_static_file(local_file=source)
         self._props['src'] = source
         self.update()