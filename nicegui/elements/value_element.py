from typing import Any, Callable, Dict, Optional

import justpy as jp

from ..binding import BindableProperty, bind_from, bind_to
from ..events import ValueChangeEventArguments, handle_event
from ..task_logger import create_task
from .element import Element


class ValueElement(Element):
    value = BindableProperty(
        on_change=lambda sender, value: handle_event(sender.change_handler,
<<<<<<< HEAD
                                                     ValueChangeEventArguments(sender=sender, value=value)))
=======
                                                     ValueChangeEventArguments(sender=sender, socket=None, value=value),
                                                     update=sender.parent_view))
>>>>>>> 28853dfe

    def __init__(self, view: jp.HTMLBaseComponent, *, value: Any, on_change: Optional[Callable]):
        super().__init__(view)

        self.change_handler = on_change
        self.value = value
        self.bind_value_to(self.view, 'value', forward=self.value_to_view)

    def value_to_view(self, value):
        return value

    def handle_change(self, msg: Dict):
        self.value = msg['value']
        create_task(self.view.update())
        return False

    def bind_value_to(self, target_object, target_name, *, forward=lambda x: x):
        bind_to(self, 'value', target_object, target_name, forward=forward)
        return self

    def bind_value_from(self, target_object, target_name, *, backward=lambda x: x):
        bind_from(self, 'value', target_object, target_name, backward=backward)
        return self

    def bind_value(self, target_object, target_name, *, forward=lambda x: x, backward=lambda x: x):
        bind_from(self, 'value', target_object, target_name, backward=backward)
        bind_to(self, 'value', target_object, target_name, forward=forward)
        return self<|MERGE_RESOLUTION|>--- conflicted
+++ resolved
@@ -9,14 +9,8 @@
 
 
 class ValueElement(Element):
-    value = BindableProperty(
-        on_change=lambda sender, value: handle_event(sender.change_handler,
-<<<<<<< HEAD
-                                                     ValueChangeEventArguments(sender=sender, value=value)))
-=======
-                                                     ValueChangeEventArguments(sender=sender, socket=None, value=value),
-                                                     update=sender.parent_view))
->>>>>>> 28853dfe
+    value = BindableProperty(on_change=lambda sender, value: handle_event(
+        sender.change_handler, ValueChangeEventArguments(sender=sender, socket=None, value=value)))
 
     def __init__(self, view: jp.HTMLBaseComponent, *, value: Any, on_change: Optional[Callable]):
         super().__init__(view)
